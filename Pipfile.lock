{
    "_meta": {
        "hash": {
<<<<<<< HEAD
            "sha256": "5270bb27a9b85ee63a19e005163161adb81321f3a6dd6a7f8932530dfaa403a9"
=======
            "sha256": "7e2289154525e27ae02a0f317c5cd525fe65b99ce6baac649571f9ae4d7a95e0"
>>>>>>> c598a11c
        },
        "pipfile-spec": 6,
        "requires": {
            "python_version": "3.7"
        },
        "sources": [
            {
                "name": "pypi",
                "url": "https://pypi.org/simple",
                "verify_ssl": true
            }
        ]
    },
    "default": {
        "attrs": {
            "hashes": [
                "sha256:69c0dbf2ed392de1cb5ec704444b08a5ef81680a61cb899dc08127123af36a79",
                "sha256:f0b870f674851ecbfbbbd364d6b5cbdff9dcedbc7f3f5e18a6891057f21fe399"
            ],
            "version": "==19.1.0"
        },
        "aws-cdk-aws-ec2": {
            "hashes": [
                "sha256:ca7eaa6c7abce9399bdd79b67f1f0a428ac59caf83fac48e7e59697776924c22"
            ],
            "index": "pypi",
            "version": "==1.9.0"
        },
        "aws-cdk-aws-emr": {
            "hashes": [
                "sha256:2c0332778248cfed817633cd2c2cd1f54308f9f8e0639ba05ce1f9602356f5d6"
            ],
            "index": "pypi",
            "version": "==1.9.0"
        },
        "aws-cdk-aws-iam": {
            "hashes": [
                "sha256:9165dbb97ec4d358e88b20b6111248c3c0054a06863849df3595806087307116"
            ],
            "index": "pypi",
            "version": "==1.9.0"
        },
        "aws-cdk-aws-kms": {
            "hashes": [
                "sha256:a1cb4f914429977fb355f3646d3b9f0f944e73db1669c2a24d0c1f49597bcc62"
            ],
            "index": "pypi",
            "version": "==1.9.0"
        },
        "aws-cdk-aws-lambda": {
            "hashes": [
                "sha256:7d6e365d02af9585ead2087d28a5b9d9131e8c3e0c7b74beb04e8ac3b8fecfad"
            ],
            "index": "pypi",
            "version": "==1.9.0"
        },
        "aws-cdk-aws-s3": {
            "hashes": [
                "sha256:4cb41715c5c82a28c55452ed9e7d2e892ff36befbabaf7354c01c3b883db74f7"
            ],
            "index": "pypi",
            "version": "==1.9.0"
        },
        "aws-cdk-aws-sns": {
            "hashes": [
                "sha256:8fbdd9c270093f75274d76d9cb240afdab5cc5186e511cd4cb50cdd35639954c"
            ],
            "index": "pypi",
            "version": "==1.9.0"
        },
        "aws-cdk-aws-sqs": {
            "hashes": [
                "sha256:1ee253916eb341646634a70c71e7ab7aafe3ad67bf2fcb3dbff30968f8227e78"
            ],
            "index": "pypi",
            "version": "==1.9.0"
        },
        "aws-cdk-core": {
            "hashes": [
                "sha256:84d3f644247b7f6502ba0237b25e7c6ef958d528335c0d97c05ca61d5484b08b"
            ],
            "index": "pypi",
            "version": "==1.9.0"
        },
        "aws-cdk.assets": {
            "hashes": [
                "sha256:5493b8163b500a60397a32ad1049ec9ad9a5135424a9db09f45672588ddddad5",
                "sha256:b4224df241302ae46f03e2c114f4ce33e40fdd64ae7906800cab8bf29ee6b61f"
            ],
            "version": "==1.9.0"
        },
        "aws-cdk.aws-cloudwatch": {
            "hashes": [
                "sha256:179948ae4af3323d9ad6992de182114d655fc48d868bbe9e12be473b7c49cd1d",
                "sha256:88a14ff44ca7254b2e44610425e9a6b8fbbdcbcb209a6d142d60b384c1103df9"
            ],
            "version": "==1.9.0"
        },
        "aws-cdk.aws-ec2": {
            "hashes": [
                "sha256:14e8d5cd00476acd077db26b294bc19cf973569560bf7c83e61baf3a8435af5c",
                "sha256:ca7eaa6c7abce9399bdd79b67f1f0a428ac59caf83fac48e7e59697776924c22"
            ],
            "version": "==1.9.0"
        },
        "aws-cdk.aws-events": {
            "hashes": [
                "sha256:12a45d697dd0b12ad79f298608da06a6a284d0a181b602b8e45dc6203f45d1ca",
                "sha256:c914c28492963da8d3a77999ebf17acc8d90f962491d67a256056e2b701a1422"
            ],
            "version": "==1.9.0"
        },
        "aws-cdk.aws-iam": {
            "hashes": [
                "sha256:9165dbb97ec4d358e88b20b6111248c3c0054a06863849df3595806087307116",
                "sha256:f33b87e249917b20d1dd57815fb30a20318c768793d902b71b60f908728468a3"
            ],
            "version": "==1.9.0"
        },
        "aws-cdk.aws-kms": {
            "hashes": [
                "sha256:46fcd3f55ada92a1adf68808b5ac217d0f9670e789379d962eae3542aacbc627",
                "sha256:a1cb4f914429977fb355f3646d3b9f0f944e73db1669c2a24d0c1f49597bcc62"
            ],
            "version": "==1.9.0"
        },
        "aws-cdk.aws-logs": {
            "hashes": [
                "sha256:24718c6d2696903bb58ef7b296ab92b168362776ccd01aaf54e21ef469e1545a",
                "sha256:dacff4782f642802b50918da30932bcddf0c68d83cc259bf85142cab85c0ac42"
            ],
            "version": "==1.9.0"
        },
        "aws-cdk.aws-s3": {
            "hashes": [
                "sha256:4cb41715c5c82a28c55452ed9e7d2e892ff36befbabaf7354c01c3b883db74f7",
                "sha256:d59b336aa92a42694da04bd47152d2f9ca629bf3c66a396f883b9761428e2898"
            ],
            "version": "==1.9.0"
        },
        "aws-cdk.aws-s3-assets": {
            "hashes": [
                "sha256:8c5f7c12fc552184be35e0d7ec51ea54085141175b28f7437c2acff515e404c4",
                "sha256:e36246aaa3256d255f43c45b89df3f6fc1acb0d4df27d0a044fad6b2ef0ae53d"
            ],
            "version": "==1.9.0"
        },
        "aws-cdk.aws-sqs": {
            "hashes": [
                "sha256:1ee253916eb341646634a70c71e7ab7aafe3ad67bf2fcb3dbff30968f8227e78",
                "sha256:94f5bd2a1571f6926bc6a20af81b4ef065a7000d3277c040e0704b648799dcee"
            ],
            "version": "==1.9.0"
        },
        "aws-cdk.aws-ssm": {
            "hashes": [
                "sha256:c15a3d28696c2d1c6c9b3c0eeb8c81e77ce4ddeb130dbda41f076dbf6bb343b5",
                "sha256:f64a2ef785894d68f5bf4b30d0d5fbc89f0975bfbdf659fb6684fda302e81d07"
            ],
            "version": "==1.9.0"
        },
        "aws-cdk.core": {
            "hashes": [
                "sha256:84d3f644247b7f6502ba0237b25e7c6ef958d528335c0d97c05ca61d5484b08b",
                "sha256:85ac58ceea83f97a7f102038227ecbe41ab1bffa4e041ef3ae93d55e4186438d"
            ],
            "version": "==1.9.0"
        },
        "aws-cdk.cx-api": {
            "hashes": [
                "sha256:3f8d5259c30b7d0920af2f757e3dee46bd6b347855c4344768eec0b72d2151dc",
                "sha256:7eb799239d642d71d7f07d7d8a9b72eee88c8df8c9b33f43358ebf438b3155d2"
            ],
            "version": "==1.9.0"
        },
        "aws-cdk.region-info": {
            "hashes": [
                "sha256:35d9609a7ba036b7863406e5bc450c622cf7c4f043925ec2c6d89a13950901d2",
                "sha256:a35339a60359a071d11fd2923f36c99b21a4dc6ceafa6952bedd5e9889fa9b2d"
            ],
            "version": "==1.9.0"
        },
        "bleach": {
            "hashes": [
                "sha256:213336e49e102af26d9cde77dd2d0397afabc5a6bf2fed985dc35b5d1e285a16",
                "sha256:3fdf7f77adcf649c9911387df51254b813185e32b2c6619f690b593a617e19fa"
            ],
            "version": "==3.1.0"
        },
        "boto3": {
            "hashes": [
<<<<<<< HEAD
                "sha256:874b3d8b16f94cec8365bdf0d1bd40951ee0373152b84f9f72d46d2e89999962",
                "sha256:b2bcbf26b33b54666d95cc9650517ed8cc6ec50563a2ac3f12f5c4bbacfa0d9e"
            ],
            "index": "pypi",
            "version": "==1.9.237"
        },
        "botocore": {
            "hashes": [
                "sha256:717f4bb3a16a8b5c2b3546e3f839ee3707ddfc8d0379dcb31030fbb7917b8a9b",
                "sha256:9fd8c57edc9661ae9848ab67d6fa7a6b0d19aed569674654b17085187b0feb45"
            ],
            "version": "==1.12.237"
        },
        "cattrs": {
            "hashes": [
                "sha256:2232a568e079f30601de63839f4101283cb594c8719f5311bede25f89d0e09b7",
                "sha256:f1215991553dfa7623ce15861663153348e675c1f316095affef473c804116ba"
            ],
            "version": "==0.9.0"
=======
                "sha256:273d3cb6d0206d40b2020e1871e1d95b284cff870fdf1e8816701da1063474c4",
                "sha256:6f9c9f393d4951b9e86d4b26ff5cf1d5b9845bd1c3eb9a2f6b969887c2e4155e"
            ],
            "version": "==1.9.234"
        },
        "botocore": {
            "hashes": [
                "sha256:4103382697418c24702b7731ef2bd73606ca6a86336b1a898e97c34d0d241c69",
                "sha256:d809ac570f630491778b47ae8d02475162f04eeb0ca39ccd3f4112d729d7eaa7"
            ],
            "version": "==1.12.234"
>>>>>>> c598a11c
        },
        "certifi": {
            "hashes": [
                "sha256:e4f3620cfea4f83eedc95b24abd9cd56f3c4b146dd0177e83a21b4eb49e21e50",
                "sha256:fd7c7c74727ddcf00e9acd26bba8da604ffec95bf1c2144e67aff7a8b50e6cef"
            ],
            "version": "==2019.9.11"
        },
        "chardet": {
            "hashes": [
                "sha256:84ab92ed1c4d4f16916e05906b6b75a6c0fb5db821cc65e70cbd64a3e2a5eaae",
                "sha256:fc323ffcaeaed0e0a02bf4d117757b98aed530d9ed4531e3e15460124c106691"
            ],
            "version": "==3.0.4"
        },
<<<<<<< HEAD
        "docutils": {
            "hashes": [
                "sha256:6c4f696463b79f1fb8ba0c594b63840ebd41f059e92b31957c46b74a4599b6d0",
                "sha256:9e4d7ecfc600058e07ba661411a2b7de2fd0fafa17d1a7f7361cd47b1175c827",
                "sha256:a2aeea129088da402665e92e0b25b04b073c04b2dce4ab65caaa38b7ce2e1a99"
            ],
            "version": "==0.15.2"
        },
        "idna": {
            "hashes": [
                "sha256:c357b3f628cf53ae2c4c05627ecc484553142ca23264e593d327bcde5e9c3407",
                "sha256:ea8b7f6188e6fa117537c3df7da9fc686d485087abf6ac197f9c46432f7e4a3c"
            ],
            "version": "==2.8"
        },
        "jmespath": {
=======
        "check-manifest": {
            "hashes": [
                "sha256:8754cc8efd7c062a3705b442d1c23ff702d4477b41a269c2e354b25e1f5535a4",
                "sha256:a4c555f658a7c135b8a22bd26c2e55cfaf5876e4d5962d8c25652f2addd556bc"
            ],
            "version": "==0.39"
        },
        "chevron": {
>>>>>>> c598a11c
            "hashes": [
                "sha256:3720a4b1bd659dd2eecad0666459b9788813e032b83e7ba58578e48254e0a0e6",
                "sha256:bde2aef6f44302dfb30320115b17d030798de8c4110e28d5cf6cf91a7a31074c"
            ],
            "version": "==0.9.4"
        },
        "jsii": {
            "hashes": [
                "sha256:08bf06f6da47ea0dc27ed882652e913c2b647199bb9d567cf70d89cc9593488a",
                "sha256:3b91ca2c92a53321f91635c6eacc7f24544b9019872d8c604712f5a4f3e13888"
            ],
            "version": "==0.17.0"
        },
<<<<<<< HEAD
        "publication": {
=======
        "colorama": {
            "hashes": [
                "sha256:05eed71e2e327246ad6b38c540c4a3117230b19679b875190486ddd2d721422d",
                "sha256:f8ac84de7840f5b9c4e3347b3c1eaa50f7e49c2b07596221daec5edaabbd7c48"
            ],
            "version": "==0.4.1"
        },
        "cookiecutter": {
>>>>>>> c598a11c
            "hashes": [
                "sha256:0248885351febc11d8a1098d5c8e3ab2dabcf3e8c0c96db1e17ecd12b53afbe6",
                "sha256:68416a0de76dddcdd2930d1c8ef853a743cc96c82416c4e4d3b5d901c6276dc4"
            ],
            "version": "==0.0.3"
        },
        "python-dateutil": {
            "hashes": [
                "sha256:7e6584c74aeed623791615e26efd690f29817a27c73085b78e4bad02493df2fb",
                "sha256:c89805f6f4d64db21ed966fda138f8a5ed7a4fdbc1a8ee329ce1b74e3c74da9e"
            ],
            "markers": "python_version >= '2.7'",
            "version": "==2.8.0"
        },
        "requests": {
            "hashes": [
                "sha256:11e007a8a2aa0323f5a921e9e6a2d7e4e67d9877e85773fba9ba6419025cbeb4",
                "sha256:9cf5292fcd0f598c671cfc1e0d7d1a7f13bb8085e9a590f48c010551dc6c4b31"
            ],
            "index": "pypi",
            "version": "==2.22.0"
        },
        "requests-aws4auth": {
            "hashes": [
                "sha256:c9973af472d6d358ee301f077608361e078642aa019785139b588d526f50a23c",
                "sha256:e20e4941ccd5706973068f9214d40cb2e669461536b3a57b9ac824ae87744c2c"
            ],
            "index": "pypi",
            "version": "==0.9"
        },
        "s3transfer": {
            "hashes": [
                "sha256:6efc926738a3cd576c2a79725fed9afde92378aa5c6a957e3af010cb019fac9d",
                "sha256:b780f2411b824cb541dbcd2c713d0cb61c7d1bcadae204cdddda2b35cef493ba"
            ],
            "version": "==0.2.1"
        },
        "six": {
            "hashes": [
                "sha256:3350809f0555b11f552448330d0b52d5f24c91a322ea4a15ef22629740f3761c",
                "sha256:d16a0141ec1a18405cd4ce8b4613101da75da0e9a7aec5bdd4fa804d0e0eba73"
            ],
            "version": "==1.12.0"
        },
        "typing-extensions": {
            "hashes": [
                "sha256:2ed632b30bb54fc3941c382decfd0ee4148f5c591651c9272473fea2c6397d95",
                "sha256:b1edbbf0652660e32ae780ac9433f4231e7339c7f9a8057d0f042fcbcea49b87",
                "sha256:d8179012ec2c620d3791ca6fe2bf7979d979acdbef1fca0bc56b37411db682ed"
            ],
            "version": "==3.7.4"
        },
        "urllib3": {
            "hashes": [
                "sha256:3de946ffbed6e6746608990594d08faac602528ac7015ac28d33cee6a45b7398",
                "sha256:9a107b99a5393caf59c7aa3c1249c16e6879447533d0887f4336dde834c7be86"
            ],
            "markers": "python_version >= '3.4'",
            "version": "==1.25.6"
        }
    },
    "develop": {
        "atomicwrites": {
            "hashes": [
                "sha256:03472c30eb2c5d1ba9227e4c2ca66ab8287fbfbbda3888aa93dc2e28fc6811b4",
                "sha256:75a9445bac02d8d058d5e1fe689654ba5a6556a1dfd8ce6ec55a0ed79866cfa6"
            ],
            "version": "==1.3.0"
        },
        "attrs": {
            "hashes": [
                "sha256:69c0dbf2ed392de1cb5ec704444b08a5ef81680a61cb899dc08127123af36a79",
                "sha256:f0b870f674851ecbfbbbd364d6b5cbdff9dcedbc7f3f5e18a6891057f21fe399"
            ],
            "version": "==19.1.0"
        },
        "botocore": {
            "hashes": [
                "sha256:717f4bb3a16a8b5c2b3546e3f839ee3707ddfc8d0379dcb31030fbb7917b8a9b",
                "sha256:9fd8c57edc9661ae9848ab67d6fa7a6b0d19aed569674654b17085187b0feb45"
            ],
            "version": "==1.12.237"
        },
        "cfnresponse": {
            "hashes": [
                "sha256:5feb11df87317f91f668a2d4815f3a920f19cffb89215b072cfd378f966ca92b",
                "sha256:8691302ac5d7511a979b07e6c1413ee8de815c9575c8f8a4c187cdc21ca2deca"
            ],
            "index": "pypi",
            "version": "==1.0.1"
        },
        "coverage": {
            "hashes": [
                "sha256:08907593569fe59baca0bf152c43f3863201efb6113ecb38ce7e97ce339805a6",
                "sha256:0be0f1ed45fc0c185cfd4ecc19a1d6532d72f86a2bac9de7e24541febad72650",
                "sha256:141f08ed3c4b1847015e2cd62ec06d35e67a3ac185c26f7635f4406b90afa9c5",
                "sha256:19e4df788a0581238e9390c85a7a09af39c7b539b29f25c89209e6c3e371270d",
                "sha256:23cc09ed395b03424d1ae30dcc292615c1372bfba7141eb85e11e50efaa6b351",
                "sha256:245388cda02af78276b479f299bbf3783ef0a6a6273037d7c60dc73b8d8d7755",
                "sha256:331cb5115673a20fb131dadd22f5bcaf7677ef758741312bee4937d71a14b2ef",
                "sha256:386e2e4090f0bc5df274e720105c342263423e77ee8826002dcffe0c9533dbca",
                "sha256:3a794ce50daee01c74a494919d5ebdc23d58873747fa0e288318728533a3e1ca",
                "sha256:60851187677b24c6085248f0a0b9b98d49cba7ecc7ec60ba6b9d2e5574ac1ee9",
                "sha256:63a9a5fc43b58735f65ed63d2cf43508f462dc49857da70b8980ad78d41d52fc",
                "sha256:6b62544bb68106e3f00b21c8930e83e584fdca005d4fffd29bb39fb3ffa03cb5",
                "sha256:6ba744056423ef8d450cf627289166da65903885272055fb4b5e113137cfa14f",
                "sha256:7494b0b0274c5072bddbfd5b4a6c6f18fbbe1ab1d22a41e99cd2d00c8f96ecfe",
                "sha256:826f32b9547c8091679ff292a82aca9c7b9650f9fda3e2ca6bf2ac905b7ce888",
                "sha256:93715dffbcd0678057f947f496484e906bf9509f5c1c38fc9ba3922893cda5f5",
                "sha256:9a334d6c83dfeadae576b4d633a71620d40d1c379129d587faa42ee3e2a85cce",
                "sha256:af7ed8a8aa6957aac47b4268631fa1df984643f07ef00acd374e456364b373f5",
                "sha256:bf0a7aed7f5521c7ca67febd57db473af4762b9622254291fbcbb8cd0ba5e33e",
                "sha256:bf1ef9eb901113a9805287e090452c05547578eaab1b62e4ad456fcc049a9b7e",
                "sha256:c0afd27bc0e307a1ffc04ca5ec010a290e49e3afbe841c5cafc5c5a80ecd81c9",
                "sha256:dd579709a87092c6dbee09d1b7cfa81831040705ffa12a1b248935274aee0437",
                "sha256:df6712284b2e44a065097846488f66840445eb987eb81b3cc6e4149e7b6982e1",
                "sha256:e07d9f1a23e9e93ab5c62902833bf3e4b1f65502927379148b6622686223125c",
                "sha256:e2ede7c1d45e65e209d6093b762e98e8318ddeff95317d07a27a2140b80cfd24",
                "sha256:e4ef9c164eb55123c62411f5936b5c2e521b12356037b6e1c2617cef45523d47",
                "sha256:eca2b7343524e7ba246cab8ff00cab47a2d6d54ada3b02772e908a45675722e2",
                "sha256:eee64c616adeff7db37cc37da4180a3a5b6177f5c46b187894e633f088fb5b28",
                "sha256:ef824cad1f980d27f26166f86856efe11eff9912c4fed97d3804820d43fa550c",
                "sha256:efc89291bd5a08855829a3c522df16d856455297cf35ae827a37edac45f466a7",
                "sha256:fa964bae817babece5aa2e8c1af841bebb6d0b9add8e637548809d040443fee0",
                "sha256:ff37757e068ae606659c28c3bd0d923f9d29a85de79bf25b2b34b148473b5025"
            ],
            "version": "==4.5.4"
        },
        "docutils": {
            "hashes": [
                "sha256:6c4f696463b79f1fb8ba0c594b63840ebd41f059e92b31957c46b74a4599b6d0",
                "sha256:9e4d7ecfc600058e07ba661411a2b7de2fd0fafa17d1a7f7361cd47b1175c827",
                "sha256:a2aeea129088da402665e92e0b25b04b073c04b2dce4ab65caaa38b7ce2e1a99"
            ],
            "version": "==0.15.2"
        },
        "entrypoints": {
            "hashes": [
                "sha256:589f874b313739ad35be6e0cd7efde2a4e9b6fea91edcc34e58ecbb8dbe56d19",
                "sha256:c70dd71abe5a8c85e55e12c19bd91ccfeec11a6e99044204511f9ed547d48451"
            ],
            "version": "==0.3"
        },
        "flake8": {
            "hashes": [
                "sha256:19241c1cbc971b9962473e4438a2ca19749a7dd002dd1a946eaba171b4114548",
                "sha256:8e9dfa3cecb2400b3738a42c54c3043e821682b9c840b0448c0503f781130696"
            ],
            "version": "==3.7.8"
        },
        "importlib-metadata": {
            "hashes": [
                "sha256:aa18d7378b00b40847790e7c27e11673d7fed219354109d0e7b9e5b25dc3ad26",
                "sha256:d5f18a79777f3aa179c145737780282e27b508fc8fd688cb17c7a813e8bd39af"
            ],
            "markers": "python_version < '3.8'",
            "version": "==0.23"
        },
        "jmespath": {
            "hashes": [
                "sha256:3720a4b1bd659dd2eecad0666459b9788813e032b83e7ba58578e48254e0a0e6",
                "sha256:bde2aef6f44302dfb30320115b17d030798de8c4110e28d5cf6cf91a7a31074c"
            ],
            "version": "==0.9.4"
        },
        "mccabe": {
            "hashes": [
                "sha256:ab8a6258860da4b6677da4bd2fe5dc2c659cff31b3ee4f7f5d64e79735b80d42",
                "sha256:dd8d182285a0fe56bace7f45b5e7d1a6ebcbf524e8f3bd87eb0f125271b8831f"
            ],
            "version": "==0.6.1"
        },
        "more-itertools": {
            "hashes": [
                "sha256:409cd48d4db7052af495b09dec721011634af3753ae1ef92d2b32f73a745f832",
                "sha256:92b8c4b06dac4f0611c0729b2f2ede52b2e1bac1ab48f089c7ddc12e26bb60c4"
            ],
            "version": "==7.2.0"
        },
        "packaging": {
            "hashes": [
                "sha256:28b924174df7a2fa32c1953825ff29c61e2f5e082343165438812f00d3a7fc47",
                "sha256:d9551545c6d761f3def1677baf08ab2a3ca17c56879e70fecba2fc4dde4ed108"
            ],
            "version": "==19.2"
        },
        "pkginfo": {
            "hashes": [
                "sha256:7424f2c8511c186cd5424bbf31045b77435b37a8d604990b79d4e70d741148bb",
                "sha256:a6d9e40ca61ad3ebd0b72fbadd4fba16e4c0e4df0428c041e01e06eb6ee71f32"
            ],
            "version": "==1.5.0.1"
        },
        "pluggy": {
            "hashes": [
                "sha256:0db4b7601aae1d35b4a033282da476845aa19185c1e6964b25cf324b5e4ec3e6",
                "sha256:fa5fa1622fa6dd5c030e9cad086fa19ef6a0cf6d7a2d12318e10cb49d6d68f34"
            ],
            "version": "==0.13.0"
        },
        "py": {
            "hashes": [
                "sha256:64f65755aee5b381cea27766a3a147c3f15b9b6b9ac88676de66ba2ae36793fa",
                "sha256:dc639b046a6e2cff5bbe40194ad65936d6ba360b52b3c3fe1d08a82dd50b5e53"
            ],
            "version": "==1.8.0"
        },
        "pycodestyle": {
            "hashes": [
                "sha256:95a2219d12372f05704562a14ec30bc76b05a5b297b21a5dfe3f6fac3491ae56",
                "sha256:e40a936c9a450ad81df37f549d676d127b1b66000a6c500caa2b085bc0ca976c"
            ],
            "version": "==2.5.0"
        },
        "pyflakes": {
            "hashes": [
                "sha256:17dbeb2e3f4d772725c777fabc446d5634d1038f234e77343108ce445ea69ce0",
                "sha256:d976835886f8c5b31d47970ed689944a0262b5f3afa00a5a7b4dc81e5449f8a2"
            ],
            "version": "==2.1.1"
        },
        "pygments": {
            "hashes": [
                "sha256:71e430bc85c88a430f000ac1d9b331d2407f681d6f6aec95e8bcfbc3df5b0127",
                "sha256:881c4c157e45f30af185c1ffe8d549d48ac9127433f2c380c24b84572ad66297"
            ],
            "version": "==2.4.2"
        },
        "pyparsing": {
            "hashes": [
                "sha256:6f98a7b9397e206d78cc01df10131398f1c8b8510a2f4d97d9abd82e1aacdd80",
                "sha256:d9338df12903bbf5d65a0e4e87c2161968b10d2e489652bb47001d82a9b028b4"
            ],
            "version": "==2.4.2"
        },
<<<<<<< HEAD
=======
        "pyroma": {
            "hashes": [
                "sha256:54d332f540d4828bc5672b75ccf9e12d4b2f72a42a4f304bcec1c73565aecc26",
                "sha256:6b94feb609e1896579302f0836ef2fad3f17e0557e3ddcd0d76206cd3e366d27"
            ],
            "version": "==2.5"
        },
        "pyrsistent": {
            "hashes": [
                "sha256:34b47fa169d6006b32e99d4b3c4031f155e6e68ebcc107d6454852e8e0ee6533"
            ],
            "version": "==0.15.4"
        },
>>>>>>> c598a11c
        "pytest": {
            "hashes": [
                "sha256:813b99704b22c7d377bbd756ebe56c35252bb710937b46f207100e843440b3c2",
                "sha256:cc6620b96bc667a0c8d4fa592a8c9c94178a1bd6cc799dbb057dfd9286d31a31"
            ],
            "index": "pypi",
            "version": "==5.1.3"
        },
        "pytest-cov": {
            "hashes": [
                "sha256:2b097cde81a302e1047331b48cadacf23577e431b61e9c6f49a1170bbe3d3da6",
                "sha256:e00ea4fdde970725482f1f35630d12f074e121a23801aabf2ae154ec6bdd343a"
            ],
            "index": "pypi",
            "version": "==2.7.1"
        },
        "pytest-flake8": {
            "hashes": [
                "sha256:4d225c13e787471502ff94409dcf6f7927049b2ec251c63b764a4b17447b60c0",
                "sha256:d7e2b6b274a255b7ae35e9224c85294b471a83b76ecb6bd53c337ae977a499af"
            ],
            "index": "pypi",
            "version": "==1.0.4"
        },
        "python-dateutil": {
            "hashes": [
                "sha256:7e6584c74aeed623791615e26efd690f29817a27c73085b78e4bad02493df2fb",
                "sha256:c89805f6f4d64db21ed966fda138f8a5ed7a4fdbc1a8ee329ce1b74e3c74da9e"
            ],
            "markers": "python_version >= '2.7'",
            "version": "==2.8.0"
        },
<<<<<<< HEAD
=======
        "pytz": {
            "hashes": [
                "sha256:26c0b32e437e54a18161324a2fca3c4b9846b74a8dccddd843113109e1116b32",
                "sha256:c894d57500a4cd2d5c71114aaab77dbab5eabd9022308ce5ac9bb93a60a6f0c7"
            ],
            "version": "==2019.2"
        },
        "pyyaml": {
            "hashes": [
                "sha256:0113bc0ec2ad727182326b61326afa3d1d8280ae1122493553fd6f4397f33df9",
                "sha256:01adf0b6c6f61bd11af6e10ca52b7d4057dd0be0343eb9283c878cf3af56aee4",
                "sha256:5124373960b0b3f4aa7df1707e63e9f109b5263eca5976c66e08b1c552d4eaf8",
                "sha256:5ca4f10adbddae56d824b2c09668e91219bb178a1eee1faa56af6f99f11bf696",
                "sha256:7907be34ffa3c5a32b60b95f4d95ea25361c951383a894fec31be7252b2b6f34",
                "sha256:7ec9b2a4ed5cad025c2278a1e6a19c011c80a3caaac804fd2d329e9cc2c287c9",
                "sha256:87ae4c829bb25b9fe99cf71fbb2140c448f534e24c998cc60f39ae4f94396a73",
                "sha256:9de9919becc9cc2ff03637872a440195ac4241c80536632fffeb6a1e25a74299",
                "sha256:a5a85b10e450c66b49f98846937e8cfca1db3127a9d5d1e31ca45c3d0bef4c5b",
                "sha256:b0997827b4f6a7c286c01c5f60384d218dca4ed7d9efa945c3e1aa623d5709ae",
                "sha256:b631ef96d3222e62861443cc89d6563ba3eeb816eeb96b2629345ab795e53681",
                "sha256:bf47c0607522fdbca6c9e817a6e81b08491de50f3766a7a0e6a5be7905961b41",
                "sha256:f81025eddd0327c7d4cfe9b62cf33190e1e736cc6e97502b3ec425f574b3e7a8"
            ],
            "version": "==5.1.2"
        },
        "readme-renderer": {
            "hashes": [
                "sha256:bb16f55b259f27f75f640acf5e00cf897845a8b3e4731b5c1a436e4b8529202f",
                "sha256:c8532b79afc0375a85f10433eca157d6b50f7d6990f337fa498c96cd4bfc203d"
            ],
            "version": "==24.0"
        },
        "regex": {
            "hashes": [
                "sha256:1e9f9bc44ca195baf0040b1938e6801d2f3409661c15fe57f8164c678cfc663f",
                "sha256:587b62d48ca359d2d4f02d486f1f0aa9a20fbaf23a9d4198c4bed72ab2f6c849",
                "sha256:835ccdcdc612821edf132c20aef3eaaecfb884c9454fdc480d5887562594ac61",
                "sha256:93f6c9da57e704e128d90736430c5c59dd733327882b371b0cae8833106c2a21",
                "sha256:a46f27d267665016acb3ec8c6046ec5eae8cf80befe85ba47f43c6f5ec636dcd",
                "sha256:c5c8999b3a341b21ac2c6ec704cfcccbc50f1fedd61b6a8ee915ca7fd4b0a557",
                "sha256:d4d1829cf97632673aa49f378b0a2c3925acd795148c5ace8ef854217abbee89",
                "sha256:d96479257e8e4d1d7800adb26bf9c5ca5bab1648a1eddcac84d107b73dc68327",
                "sha256:f20f4912daf443220436759858f96fefbfc6c6ba9e67835fd6e4e9b73582791a",
                "sha256:f2b37b5b2c2a9d56d9e88efef200ec09c36c7f323f9d58d0b985a90923df386d",
                "sha256:fe765b809a1f7ce642c2edeee351e7ebd84391640031ba4b60af8d91a9045890"
            ],
            "version": "==2019.8.19"
        },
        "requests": {
            "hashes": [
                "sha256:11e007a8a2aa0323f5a921e9e6a2d7e4e67d9877e85773fba9ba6419025cbeb4",
                "sha256:9cf5292fcd0f598c671cfc1e0d7d1a7f13bb8085e9a590f48c010551dc6c4b31"
            ],
            "version": "==2.22.0"
        },
        "requests-toolbelt": {
            "hashes": [
                "sha256:380606e1d10dc85c3bd47bf5a6095f815ec007be7a8b69c878507068df059e6f",
                "sha256:968089d4584ad4ad7c171454f0a5c6dac23971e9472521ea3b6d49d610aa6fc0"
            ],
            "version": "==0.9.1"
        },
        "s3transfer": {
            "hashes": [
                "sha256:6efc926738a3cd576c2a79725fed9afde92378aa5c6a957e3af010cb019fac9d",
                "sha256:b780f2411b824cb541dbcd2c713d0cb61c7d1bcadae204cdddda2b35cef493ba"
            ],
            "version": "==0.2.1"
        },
        "serverlessrepo": {
            "hashes": [
                "sha256:0c340d0e4437b5043eed2f2aafcb8fd6b16ab3d62ace19e70186542f4f7ac0f5",
                "sha256:7b58bd86f4ef1d0189fdaee17b7a322c59ef5bbf5373a3d2ceaf440886e35236"
            ],
            "version": "==0.1.9"
        },
>>>>>>> c598a11c
        "six": {
            "hashes": [
                "sha256:3350809f0555b11f552448330d0b52d5f24c91a322ea4a15ef22629740f3761c",
                "sha256:d16a0141ec1a18405cd4ce8b4613101da75da0e9a7aec5bdd4fa804d0e0eba73"
            ],
<<<<<<< HEAD
            "version": "==1.12.0"
=======
            "version": "==1.11.0"
        },
        "toml": {
            "hashes": [
                "sha256:229f81c57791a41d65e399fc06bf0848bab550a9dfd5ed66df18ce5f05e73d5c",
                "sha256:235682dd292d5899d361a811df37e04a8828a5b1da3115886b73cf81ebc9100e"
            ],
            "version": "==0.10.0"
        },
        "tqdm": {
            "hashes": [
                "sha256:abc25d0ce2397d070ef07d8c7e706aede7920da163c64997585d42d3537ece3d",
                "sha256:dd3fcca8488bb1d416aa7469d2f277902f26260c45aa86b667b074cd44b3b115"
            ],
            "version": "==4.36.1"
        },
        "twine": {
            "hashes": [
                "sha256:5319dd3e02ac73fcddcd94f035b9631589ab5d23e1f4699d57365199d85261e1",
                "sha256:9fe7091715c7576df166df8ef6654e61bada39571783f2fd415bdcba867c6993"
            ],
            "version": "==2.0.0"
        },
        "tzlocal": {
            "hashes": [
                "sha256:11c9f16e0a633b4b60e1eede97d8a46340d042e67b670b290ca526576e039048",
                "sha256:949b9dd5ba4be17190a80c0268167d7e6c92c62b30026cf9764caf3e308e5590"
            ],
            "version": "==2.0.0"
>>>>>>> c598a11c
        },
        "urllib3": {
            "hashes": [
                "sha256:3de946ffbed6e6746608990594d08faac602528ac7015ac28d33cee6a45b7398",
                "sha256:9a107b99a5393caf59c7aa3c1249c16e6879447533d0887f4336dde834c7be86"
            ],
            "markers": "python_version >= '3.4'",
            "version": "==1.25.6"
        },
        "wcwidth": {
            "hashes": [
                "sha256:3df37372226d6e63e1b1e1eda15c594bca98a22d33a23832a90998faa96bc65e",
                "sha256:f4ebe71925af7b40a864553f761ed559b43544f8f71746c2d756c7fe788ade7c"
            ],
            "version": "==0.1.7"
        },
<<<<<<< HEAD
=======
        "webencodings": {
            "hashes": [
                "sha256:a0af1213f3c2226497a97e2b3aa01a7e4bee4f403f95be16fc9acd2947514a78",
                "sha256:b36a1c245f2d304965eb4e0a82848379241dc04b865afcc4aab16748587e1923"
            ],
            "version": "==0.5.1"
        },
        "websocket-client": {
            "hashes": [
                "sha256:1151d5fb3a62dc129164292e1227655e4bbc5dd5340a5165dfae61128ec50aa9",
                "sha256:1fd5520878b68b84b5748bb30e592b10d0a91529d5383f74f4964e72b297fd3a"
            ],
            "version": "==0.56.0"
        },
        "werkzeug": {
            "hashes": [
                "sha256:7280924747b5733b246fe23972186c6b348f9ae29724135a6dfc1e53cea433e7",
                "sha256:e5f4a1f98b52b18a93da705a7458e55afb26f32bff83ff5d19189f92462d65c4"
            ],
            "version": "==0.16.0"
        },
        "wheel": {
            "hashes": [
                "sha256:10c9da68765315ed98850f8e048347c3eb06dd81822dc2ab1d4fde9dc9702646",
                "sha256:f4da1763d3becf2e2cd92a14a7c920f0f00eca30fdde9ea992c836685b9faf28"
            ],
            "version": "==0.33.6"
        },
        "whichcraft": {
            "hashes": [
                "sha256:acdbb91b63d6a15efbd6430d1d7b2d36e44a71697e93e19b7ded477afd9fce87",
                "sha256:deda9266fbb22b8c64fd3ee45c050d61139cd87419765f588e37c8d23e236dd9"
            ],
            "version": "==0.6.1"
        },
        "zest-releaser": {
            "extras": [
                "recommended"
            ],
            "hashes": [
                "sha256:145b192f8e9c4d081c466c5f4be8c393c78936bf7ac736e0baad3a66597fe754"
            ],
            "index": "pypi",
            "version": "==6.19.0"
        },
>>>>>>> c598a11c
        "zipp": {
            "hashes": [
                "sha256:3718b1cbcd963c7d4c5511a8240812904164b7f381b647143a89d3b98f9bcd8e",
                "sha256:f06903e9f1f43b12d371004b4ac7b06ab39a44adc747266928ae6debfa7b3335"
            ],
            "version": "==0.6.0"
        }
    }
}<|MERGE_RESOLUTION|>--- conflicted
+++ resolved
@@ -1,11 +1,7 @@
 {
     "_meta": {
         "hash": {
-<<<<<<< HEAD
-            "sha256": "5270bb27a9b85ee63a19e005163161adb81321f3a6dd6a7f8932530dfaa403a9"
-=======
-            "sha256": "7e2289154525e27ae02a0f317c5cd525fe65b99ce6baac649571f9ae4d7a95e0"
->>>>>>> c598a11c
+            "sha256": "42b2fe5b18141324d0d40ef6b64e6b51794fff94b5a7e2da1db22fc0a295a243"
         },
         "pipfile-spec": 6,
         "requires": {
@@ -22,194 +18,186 @@
     "default": {
         "attrs": {
             "hashes": [
-                "sha256:69c0dbf2ed392de1cb5ec704444b08a5ef81680a61cb899dc08127123af36a79",
-                "sha256:f0b870f674851ecbfbbbd364d6b5cbdff9dcedbc7f3f5e18a6891057f21fe399"
-            ],
-            "version": "==19.1.0"
+                "sha256:ec20e7a4825331c1b5ebf261d111e16fa9612c1f7a5e1f884f12bd53a664dfd2",
+                "sha256:f913492e1663d3c36f502e5e9ba6cd13cf19d7fab50aa13239e420fef95e1396"
+            ],
+            "version": "==19.2.0"
         },
         "aws-cdk-aws-ec2": {
             "hashes": [
-                "sha256:ca7eaa6c7abce9399bdd79b67f1f0a428ac59caf83fac48e7e59697776924c22"
-            ],
-            "index": "pypi",
-            "version": "==1.9.0"
+                "sha256:36a9b0dfddba5983c7e146762e621ebb2033aa1644ff2cbf1f9c7023fe716920"
+            ],
+            "index": "pypi",
+            "version": "==1.10.1"
         },
         "aws-cdk-aws-emr": {
             "hashes": [
-                "sha256:2c0332778248cfed817633cd2c2cd1f54308f9f8e0639ba05ce1f9602356f5d6"
-            ],
-            "index": "pypi",
-            "version": "==1.9.0"
+                "sha256:4fef3469fa3c3c94c2e300df193bd37aa572d13215de91e5ff19001997627c1c"
+            ],
+            "index": "pypi",
+            "version": "==1.10.1"
         },
         "aws-cdk-aws-iam": {
             "hashes": [
-                "sha256:9165dbb97ec4d358e88b20b6111248c3c0054a06863849df3595806087307116"
-            ],
-            "index": "pypi",
-            "version": "==1.9.0"
+                "sha256:49e8b64720a4e24a7d32920cc7afa2ab72b7c807d4e2ebf749fb87d076df716a"
+            ],
+            "index": "pypi",
+            "version": "==1.10.1"
         },
         "aws-cdk-aws-kms": {
             "hashes": [
-                "sha256:a1cb4f914429977fb355f3646d3b9f0f944e73db1669c2a24d0c1f49597bcc62"
-            ],
-            "index": "pypi",
-            "version": "==1.9.0"
+                "sha256:c5726913cf9ecfecaf937aa6609ad5d0dc22e0e8932918695f15c59395e2dc6d"
+            ],
+            "index": "pypi",
+            "version": "==1.10.1"
         },
         "aws-cdk-aws-lambda": {
             "hashes": [
-                "sha256:7d6e365d02af9585ead2087d28a5b9d9131e8c3e0c7b74beb04e8ac3b8fecfad"
-            ],
-            "index": "pypi",
-            "version": "==1.9.0"
+                "sha256:f86325d592970147d5e79eb06864a1ba2505a38c2c96041904b4081e4ed158db"
+            ],
+            "index": "pypi",
+            "version": "==1.10.1"
         },
         "aws-cdk-aws-s3": {
             "hashes": [
-                "sha256:4cb41715c5c82a28c55452ed9e7d2e892ff36befbabaf7354c01c3b883db74f7"
-            ],
-            "index": "pypi",
-            "version": "==1.9.0"
+                "sha256:4b30adb2cc71bef6ca212996493c0ae35628cba92346e26c63815faeb7438822"
+            ],
+            "index": "pypi",
+            "version": "==1.10.1"
         },
         "aws-cdk-aws-sns": {
             "hashes": [
-                "sha256:8fbdd9c270093f75274d76d9cb240afdab5cc5186e511cd4cb50cdd35639954c"
-            ],
-            "index": "pypi",
-            "version": "==1.9.0"
+                "sha256:f8f8d4a3ac4d27a210ab47ee8034b7fb040433b20ed2a9a8c6702bd3583821ea"
+            ],
+            "index": "pypi",
+            "version": "==1.10.1"
         },
         "aws-cdk-aws-sqs": {
             "hashes": [
-                "sha256:1ee253916eb341646634a70c71e7ab7aafe3ad67bf2fcb3dbff30968f8227e78"
-            ],
-            "index": "pypi",
-            "version": "==1.9.0"
+                "sha256:6b4e963d63840e68bb06251551101d00469f5112df0a1a0c46599394e43d5f75"
+            ],
+            "index": "pypi",
+            "version": "==1.10.1"
         },
         "aws-cdk-core": {
             "hashes": [
-                "sha256:84d3f644247b7f6502ba0237b25e7c6ef958d528335c0d97c05ca61d5484b08b"
-            ],
-            "index": "pypi",
-            "version": "==1.9.0"
+                "sha256:ba68fb9f9fc240664b8057c57a20fcbe7d4be379e30e0ef750ebdff0a6baf356"
+            ],
+            "index": "pypi",
+            "version": "==1.10.1"
         },
         "aws-cdk.assets": {
             "hashes": [
-                "sha256:5493b8163b500a60397a32ad1049ec9ad9a5135424a9db09f45672588ddddad5",
-                "sha256:b4224df241302ae46f03e2c114f4ce33e40fdd64ae7906800cab8bf29ee6b61f"
-            ],
-            "version": "==1.9.0"
+                "sha256:4ebeb58441a0c6cc48749e71e29a5430d3cf0960ebef759970ac9c4142317af6",
+                "sha256:95585c4119c8e7d771731b5ebe48b8fad037d46a61551526f29eeda343872ac7"
+            ],
+            "version": "==1.10.1"
         },
         "aws-cdk.aws-cloudwatch": {
             "hashes": [
-                "sha256:179948ae4af3323d9ad6992de182114d655fc48d868bbe9e12be473b7c49cd1d",
-                "sha256:88a14ff44ca7254b2e44610425e9a6b8fbbdcbcb209a6d142d60b384c1103df9"
-            ],
-            "version": "==1.9.0"
+                "sha256:ae6f330d2389625c79838dc9fac11de994c9905f4e773933d89e9fd596db0896",
+                "sha256:bbe5f9ccbdde831696395bda105a3dda6775d5e320eaa9d6effe7011de75d6e6"
+            ],
+            "version": "==1.10.1"
         },
         "aws-cdk.aws-ec2": {
             "hashes": [
-                "sha256:14e8d5cd00476acd077db26b294bc19cf973569560bf7c83e61baf3a8435af5c",
-                "sha256:ca7eaa6c7abce9399bdd79b67f1f0a428ac59caf83fac48e7e59697776924c22"
-            ],
-            "version": "==1.9.0"
+                "sha256:36a9b0dfddba5983c7e146762e621ebb2033aa1644ff2cbf1f9c7023fe716920",
+                "sha256:7ae53835b02366eb42e5cf39d93e3f48a09ccf99f3bdd22a58fda5f9c6e2f936"
+            ],
+            "version": "==1.10.1"
         },
         "aws-cdk.aws-events": {
             "hashes": [
-                "sha256:12a45d697dd0b12ad79f298608da06a6a284d0a181b602b8e45dc6203f45d1ca",
-                "sha256:c914c28492963da8d3a77999ebf17acc8d90f962491d67a256056e2b701a1422"
-            ],
-            "version": "==1.9.0"
+                "sha256:109fa4a114a25ed651f98415412ef8c340c74a971e4e052ea87f0f2435cd4702",
+                "sha256:a07767a4c8cda1749cda008d03367a9fc6bfda2178dfa8378a9e13e93e306eeb"
+            ],
+            "version": "==1.10.1"
         },
         "aws-cdk.aws-iam": {
             "hashes": [
-                "sha256:9165dbb97ec4d358e88b20b6111248c3c0054a06863849df3595806087307116",
-                "sha256:f33b87e249917b20d1dd57815fb30a20318c768793d902b71b60f908728468a3"
-            ],
-            "version": "==1.9.0"
+                "sha256:49e8b64720a4e24a7d32920cc7afa2ab72b7c807d4e2ebf749fb87d076df716a",
+                "sha256:a1af1b7273f6237dd1a0e2cc7f86ecec48e3c380ca1469783158ba85d4660f0f"
+            ],
+            "version": "==1.10.1"
         },
         "aws-cdk.aws-kms": {
             "hashes": [
-                "sha256:46fcd3f55ada92a1adf68808b5ac217d0f9670e789379d962eae3542aacbc627",
-                "sha256:a1cb4f914429977fb355f3646d3b9f0f944e73db1669c2a24d0c1f49597bcc62"
-            ],
-            "version": "==1.9.0"
+                "sha256:352326ce428572a5b7a2508dbaab44e1747101542b2699c764e741d003031837",
+                "sha256:c5726913cf9ecfecaf937aa6609ad5d0dc22e0e8932918695f15c59395e2dc6d"
+            ],
+            "version": "==1.10.1"
         },
         "aws-cdk.aws-logs": {
             "hashes": [
-                "sha256:24718c6d2696903bb58ef7b296ab92b168362776ccd01aaf54e21ef469e1545a",
-                "sha256:dacff4782f642802b50918da30932bcddf0c68d83cc259bf85142cab85c0ac42"
-            ],
-            "version": "==1.9.0"
+                "sha256:a0175bc06602cea767079e3d4a87f1fab5d82aa47de5b9b8371fd2be076694b8",
+                "sha256:e930aaae4a5940d7d801cb0df57dbd183439d16b581a652be6247f2616770009"
+            ],
+            "version": "==1.10.1"
         },
         "aws-cdk.aws-s3": {
             "hashes": [
-                "sha256:4cb41715c5c82a28c55452ed9e7d2e892ff36befbabaf7354c01c3b883db74f7",
-                "sha256:d59b336aa92a42694da04bd47152d2f9ca629bf3c66a396f883b9761428e2898"
-            ],
-            "version": "==1.9.0"
+                "sha256:1557f587e7665811208609867fd6b963990755d51defcb63956499d2426a79c7",
+                "sha256:4b30adb2cc71bef6ca212996493c0ae35628cba92346e26c63815faeb7438822"
+            ],
+            "version": "==1.10.1"
         },
         "aws-cdk.aws-s3-assets": {
             "hashes": [
-                "sha256:8c5f7c12fc552184be35e0d7ec51ea54085141175b28f7437c2acff515e404c4",
-                "sha256:e36246aaa3256d255f43c45b89df3f6fc1acb0d4df27d0a044fad6b2ef0ae53d"
-            ],
-            "version": "==1.9.0"
+                "sha256:4e531dafe6d7ffbe898821cc4353dd8a11a2119067e0ff0e4fe1718af2f39f7c",
+                "sha256:ee27e8e14c1ada5283b565feecf5edf692e58e7004a1c886bd27933b347de4da"
+            ],
+            "version": "==1.10.1"
         },
         "aws-cdk.aws-sqs": {
             "hashes": [
-                "sha256:1ee253916eb341646634a70c71e7ab7aafe3ad67bf2fcb3dbff30968f8227e78",
-                "sha256:94f5bd2a1571f6926bc6a20af81b4ef065a7000d3277c040e0704b648799dcee"
-            ],
-            "version": "==1.9.0"
+                "sha256:6b4e963d63840e68bb06251551101d00469f5112df0a1a0c46599394e43d5f75",
+                "sha256:da8b2bd27782ec115510e7814af5d2b0b4c5be100e2e0ec3def7b2fa0ba5f029"
+            ],
+            "version": "==1.10.1"
         },
         "aws-cdk.aws-ssm": {
             "hashes": [
-                "sha256:c15a3d28696c2d1c6c9b3c0eeb8c81e77ce4ddeb130dbda41f076dbf6bb343b5",
-                "sha256:f64a2ef785894d68f5bf4b30d0d5fbc89f0975bfbdf659fb6684fda302e81d07"
-            ],
-            "version": "==1.9.0"
+                "sha256:59fc8863b27eb967a2b40d9fcf3059abd6dad267b90412e2e14e501d7f40ac1a",
+                "sha256:aa5f0e845d8e335c3709e278024150125ca224e3cd24398574e7a30665fc9ece"
+            ],
+            "version": "==1.10.1"
         },
         "aws-cdk.core": {
             "hashes": [
-                "sha256:84d3f644247b7f6502ba0237b25e7c6ef958d528335c0d97c05ca61d5484b08b",
-                "sha256:85ac58ceea83f97a7f102038227ecbe41ab1bffa4e041ef3ae93d55e4186438d"
-            ],
-            "version": "==1.9.0"
+                "sha256:66cffb88262aabe29422f038336efa9d59416cf2d7c827fb288b1d4109b35ed7",
+                "sha256:ba68fb9f9fc240664b8057c57a20fcbe7d4be379e30e0ef750ebdff0a6baf356"
+            ],
+            "version": "==1.10.1"
         },
         "aws-cdk.cx-api": {
             "hashes": [
-                "sha256:3f8d5259c30b7d0920af2f757e3dee46bd6b347855c4344768eec0b72d2151dc",
-                "sha256:7eb799239d642d71d7f07d7d8a9b72eee88c8df8c9b33f43358ebf438b3155d2"
-            ],
-            "version": "==1.9.0"
+                "sha256:2aff96079df313df2b4faa1d6461defb9bf3a8b0b8e379660e1bbbe0fd5d0f0d",
+                "sha256:365b2d0da56ab98b45bd8554102efe8f00c2da41648491f17b4be7dbeed52264"
+            ],
+            "version": "==1.10.1"
         },
         "aws-cdk.region-info": {
             "hashes": [
-                "sha256:35d9609a7ba036b7863406e5bc450c622cf7c4f043925ec2c6d89a13950901d2",
-                "sha256:a35339a60359a071d11fd2923f36c99b21a4dc6ceafa6952bedd5e9889fa9b2d"
-            ],
-            "version": "==1.9.0"
-        },
-        "bleach": {
-            "hashes": [
-                "sha256:213336e49e102af26d9cde77dd2d0397afabc5a6bf2fed985dc35b5d1e285a16",
-                "sha256:3fdf7f77adcf649c9911387df51254b813185e32b2c6619f690b593a617e19fa"
-            ],
-            "version": "==3.1.0"
+                "sha256:91598003ab609b2df95979a6220f2d0d448512c0a7be4aa05af393c98356c606",
+                "sha256:ff439e59d1566c18b51b3f33994d2043d6eaf5499297819da5c58e34301f0944"
+            ],
+            "version": "==1.10.1"
         },
         "boto3": {
             "hashes": [
-<<<<<<< HEAD
-                "sha256:874b3d8b16f94cec8365bdf0d1bd40951ee0373152b84f9f72d46d2e89999962",
-                "sha256:b2bcbf26b33b54666d95cc9650517ed8cc6ec50563a2ac3f12f5c4bbacfa0d9e"
-            ],
-            "index": "pypi",
-            "version": "==1.9.237"
+                "sha256:0895805810df8cc49898fbeb61479c20c63a59fb6d3adf19f78fde90efec10a2",
+                "sha256:2f174f1e01d898ed940677a66404b7d30cbe92665b1fa2a5086eb64382ce2c41"
+            ],
+            "index": "pypi",
+            "version": "==1.9.240"
         },
         "botocore": {
             "hashes": [
-                "sha256:717f4bb3a16a8b5c2b3546e3f839ee3707ddfc8d0379dcb31030fbb7917b8a9b",
-                "sha256:9fd8c57edc9661ae9848ab67d6fa7a6b0d19aed569674654b17085187b0feb45"
-            ],
-            "version": "==1.12.237"
+                "sha256:040f5307387481501bf2db02dc55c6512553081b43642578687fc47ed8ec990b",
+                "sha256:7d30b4cc9546a126ccdc9d325a1c02d7f63ff3759b80c9e1f15fd544785e22a1"
+            ],
+            "version": "==1.12.240"
         },
         "cattrs": {
             "hashes": [
@@ -217,19 +205,6 @@
                 "sha256:f1215991553dfa7623ce15861663153348e675c1f316095affef473c804116ba"
             ],
             "version": "==0.9.0"
-=======
-                "sha256:273d3cb6d0206d40b2020e1871e1d95b284cff870fdf1e8816701da1063474c4",
-                "sha256:6f9c9f393d4951b9e86d4b26ff5cf1d5b9845bd1c3eb9a2f6b969887c2e4155e"
-            ],
-            "version": "==1.9.234"
-        },
-        "botocore": {
-            "hashes": [
-                "sha256:4103382697418c24702b7731ef2bd73606ca6a86336b1a898e97c34d0d241c69",
-                "sha256:d809ac570f630491778b47ae8d02475162f04eeb0ca39ccd3f4112d729d7eaa7"
-            ],
-            "version": "==1.12.234"
->>>>>>> c598a11c
         },
         "certifi": {
             "hashes": [
@@ -245,7 +220,6 @@
             ],
             "version": "==3.0.4"
         },
-<<<<<<< HEAD
         "docutils": {
             "hashes": [
                 "sha256:6c4f696463b79f1fb8ba0c594b63840ebd41f059e92b31957c46b74a4599b6d0",
@@ -262,16 +236,6 @@
             "version": "==2.8"
         },
         "jmespath": {
-=======
-        "check-manifest": {
-            "hashes": [
-                "sha256:8754cc8efd7c062a3705b442d1c23ff702d4477b41a269c2e354b25e1f5535a4",
-                "sha256:a4c555f658a7c135b8a22bd26c2e55cfaf5876e4d5962d8c25652f2addd556bc"
-            ],
-            "version": "==0.39"
-        },
-        "chevron": {
->>>>>>> c598a11c
             "hashes": [
                 "sha256:3720a4b1bd659dd2eecad0666459b9788813e032b83e7ba58578e48254e0a0e6",
                 "sha256:bde2aef6f44302dfb30320115b17d030798de8c4110e28d5cf6cf91a7a31074c"
@@ -280,23 +244,12 @@
         },
         "jsii": {
             "hashes": [
-                "sha256:08bf06f6da47ea0dc27ed882652e913c2b647199bb9d567cf70d89cc9593488a",
-                "sha256:3b91ca2c92a53321f91635c6eacc7f24544b9019872d8c604712f5a4f3e13888"
-            ],
-            "version": "==0.17.0"
-        },
-<<<<<<< HEAD
+                "sha256:9450d3aa1949f8269f201fd7bb6f848d9fc7078dd2f537c054b8498e97ea4621",
+                "sha256:fdf97f5b70e529ea19a2a138b5c8ab48704696b265dc7a26cd967cf60a738fca"
+            ],
+            "version": "==0.17.1"
+        },
         "publication": {
-=======
-        "colorama": {
-            "hashes": [
-                "sha256:05eed71e2e327246ad6b38c540c4a3117230b19679b875190486ddd2d721422d",
-                "sha256:f8ac84de7840f5b9c4e3347b3c1eaa50f7e49c2b07596221daec5edaabbd7c48"
-            ],
-            "version": "==0.4.1"
-        },
-        "cookiecutter": {
->>>>>>> c598a11c
             "hashes": [
                 "sha256:0248885351febc11d8a1098d5c8e3ab2dabcf3e8c0c96db1e17ecd12b53afbe6",
                 "sha256:68416a0de76dddcdd2930d1c8ef853a743cc96c82416c4e4d3b5d901c6276dc4"
@@ -368,17 +321,31 @@
         },
         "attrs": {
             "hashes": [
-                "sha256:69c0dbf2ed392de1cb5ec704444b08a5ef81680a61cb899dc08127123af36a79",
-                "sha256:f0b870f674851ecbfbbbd364d6b5cbdff9dcedbc7f3f5e18a6891057f21fe399"
-            ],
-            "version": "==19.1.0"
+                "sha256:ec20e7a4825331c1b5ebf261d111e16fa9612c1f7a5e1f884f12bd53a664dfd2",
+                "sha256:f913492e1663d3c36f502e5e9ba6cd13cf19d7fab50aa13239e420fef95e1396"
+            ],
+            "version": "==19.2.0"
+        },
+        "bleach": {
+            "hashes": [
+                "sha256:213336e49e102af26d9cde77dd2d0397afabc5a6bf2fed985dc35b5d1e285a16",
+                "sha256:3fdf7f77adcf649c9911387df51254b813185e32b2c6619f690b593a617e19fa"
+            ],
+            "version": "==3.1.0"
         },
         "botocore": {
             "hashes": [
-                "sha256:717f4bb3a16a8b5c2b3546e3f839ee3707ddfc8d0379dcb31030fbb7917b8a9b",
-                "sha256:9fd8c57edc9661ae9848ab67d6fa7a6b0d19aed569674654b17085187b0feb45"
-            ],
-            "version": "==1.12.237"
+                "sha256:040f5307387481501bf2db02dc55c6512553081b43642578687fc47ed8ec990b",
+                "sha256:7d30b4cc9546a126ccdc9d325a1c02d7f63ff3759b80c9e1f15fd544785e22a1"
+            ],
+            "version": "==1.12.240"
+        },
+        "certifi": {
+            "hashes": [
+                "sha256:e4f3620cfea4f83eedc95b24abd9cd56f3c4b146dd0177e83a21b4eb49e21e50",
+                "sha256:fd7c7c74727ddcf00e9acd26bba8da604ffec95bf1c2144e67aff7a8b50e6cef"
+            ],
+            "version": "==2019.9.11"
         },
         "cfnresponse": {
             "hashes": [
@@ -387,6 +354,27 @@
             ],
             "index": "pypi",
             "version": "==1.0.1"
+        },
+        "chardet": {
+            "hashes": [
+                "sha256:84ab92ed1c4d4f16916e05906b6b75a6c0fb5db821cc65e70cbd64a3e2a5eaae",
+                "sha256:fc323ffcaeaed0e0a02bf4d117757b98aed530d9ed4531e3e15460124c106691"
+            ],
+            "version": "==3.0.4"
+        },
+        "check-manifest": {
+            "hashes": [
+                "sha256:8754cc8efd7c062a3705b442d1c23ff702d4477b41a269c2e354b25e1f5535a4",
+                "sha256:a4c555f658a7c135b8a22bd26c2e55cfaf5876e4d5962d8c25652f2addd556bc"
+            ],
+            "version": "==0.39"
+        },
+        "colorama": {
+            "hashes": [
+                "sha256:05eed71e2e327246ad6b38c540c4a3117230b19679b875190486ddd2d721422d",
+                "sha256:f8ac84de7840f5b9c4e3347b3c1eaa50f7e49c2b07596221daec5edaabbd7c48"
+            ],
+            "version": "==0.4.1"
         },
         "coverage": {
             "hashes": [
@@ -447,6 +435,13 @@
             ],
             "version": "==3.7.8"
         },
+        "idna": {
+            "hashes": [
+                "sha256:c357b3f628cf53ae2c4c05627ecc484553142ca23264e593d327bcde5e9c3407",
+                "sha256:ea8b7f6188e6fa117537c3df7da9fc686d485087abf6ac197f9c46432f7e4a3c"
+            ],
+            "version": "==2.8"
+        },
         "importlib-metadata": {
             "hashes": [
                 "sha256:aa18d7378b00b40847790e7c27e11673d7fed219354109d0e7b9e5b25dc3ad26",
@@ -532,8 +527,6 @@
             ],
             "version": "==2.4.2"
         },
-<<<<<<< HEAD
-=======
         "pyroma": {
             "hashes": [
                 "sha256:54d332f540d4828bc5672b75ccf9e12d4b2f72a42a4f304bcec1c73565aecc26",
@@ -541,20 +534,13 @@
             ],
             "version": "==2.5"
         },
-        "pyrsistent": {
-            "hashes": [
-                "sha256:34b47fa169d6006b32e99d4b3c4031f155e6e68ebcc107d6454852e8e0ee6533"
-            ],
-            "version": "==0.15.4"
-        },
->>>>>>> c598a11c
         "pytest": {
             "hashes": [
-                "sha256:813b99704b22c7d377bbd756ebe56c35252bb710937b46f207100e843440b3c2",
-                "sha256:cc6620b96bc667a0c8d4fa592a8c9c94178a1bd6cc799dbb057dfd9286d31a31"
-            ],
-            "index": "pypi",
-            "version": "==5.1.3"
+                "sha256:13c1c9b22127a77fc684eee24791efafcef343335d855e3573791c68588fe1a5",
+                "sha256:d8ba7be9466f55ef96ba203fc0f90d0cf212f2f927e69186e1353e30bc7f62e5"
+            ],
+            "index": "pypi",
+            "version": "==5.2.0"
         },
         "pytest-cov": {
             "hashes": [
@@ -580,33 +566,6 @@
             "markers": "python_version >= '2.7'",
             "version": "==2.8.0"
         },
-<<<<<<< HEAD
-=======
-        "pytz": {
-            "hashes": [
-                "sha256:26c0b32e437e54a18161324a2fca3c4b9846b74a8dccddd843113109e1116b32",
-                "sha256:c894d57500a4cd2d5c71114aaab77dbab5eabd9022308ce5ac9bb93a60a6f0c7"
-            ],
-            "version": "==2019.2"
-        },
-        "pyyaml": {
-            "hashes": [
-                "sha256:0113bc0ec2ad727182326b61326afa3d1d8280ae1122493553fd6f4397f33df9",
-                "sha256:01adf0b6c6f61bd11af6e10ca52b7d4057dd0be0343eb9283c878cf3af56aee4",
-                "sha256:5124373960b0b3f4aa7df1707e63e9f109b5263eca5976c66e08b1c552d4eaf8",
-                "sha256:5ca4f10adbddae56d824b2c09668e91219bb178a1eee1faa56af6f99f11bf696",
-                "sha256:7907be34ffa3c5a32b60b95f4d95ea25361c951383a894fec31be7252b2b6f34",
-                "sha256:7ec9b2a4ed5cad025c2278a1e6a19c011c80a3caaac804fd2d329e9cc2c287c9",
-                "sha256:87ae4c829bb25b9fe99cf71fbb2140c448f534e24c998cc60f39ae4f94396a73",
-                "sha256:9de9919becc9cc2ff03637872a440195ac4241c80536632fffeb6a1e25a74299",
-                "sha256:a5a85b10e450c66b49f98846937e8cfca1db3127a9d5d1e31ca45c3d0bef4c5b",
-                "sha256:b0997827b4f6a7c286c01c5f60384d218dca4ed7d9efa945c3e1aa623d5709ae",
-                "sha256:b631ef96d3222e62861443cc89d6563ba3eeb816eeb96b2629345ab795e53681",
-                "sha256:bf47c0607522fdbca6c9e817a6e81b08491de50f3766a7a0e6a5be7905961b41",
-                "sha256:f81025eddd0327c7d4cfe9b62cf33190e1e736cc6e97502b3ec425f574b3e7a8"
-            ],
-            "version": "==5.1.2"
-        },
         "readme-renderer": {
             "hashes": [
                 "sha256:bb16f55b259f27f75f640acf5e00cf897845a8b3e4731b5c1a436e4b8529202f",
@@ -614,27 +573,12 @@
             ],
             "version": "==24.0"
         },
-        "regex": {
-            "hashes": [
-                "sha256:1e9f9bc44ca195baf0040b1938e6801d2f3409661c15fe57f8164c678cfc663f",
-                "sha256:587b62d48ca359d2d4f02d486f1f0aa9a20fbaf23a9d4198c4bed72ab2f6c849",
-                "sha256:835ccdcdc612821edf132c20aef3eaaecfb884c9454fdc480d5887562594ac61",
-                "sha256:93f6c9da57e704e128d90736430c5c59dd733327882b371b0cae8833106c2a21",
-                "sha256:a46f27d267665016acb3ec8c6046ec5eae8cf80befe85ba47f43c6f5ec636dcd",
-                "sha256:c5c8999b3a341b21ac2c6ec704cfcccbc50f1fedd61b6a8ee915ca7fd4b0a557",
-                "sha256:d4d1829cf97632673aa49f378b0a2c3925acd795148c5ace8ef854217abbee89",
-                "sha256:d96479257e8e4d1d7800adb26bf9c5ca5bab1648a1eddcac84d107b73dc68327",
-                "sha256:f20f4912daf443220436759858f96fefbfc6c6ba9e67835fd6e4e9b73582791a",
-                "sha256:f2b37b5b2c2a9d56d9e88efef200ec09c36c7f323f9d58d0b985a90923df386d",
-                "sha256:fe765b809a1f7ce642c2edeee351e7ebd84391640031ba4b60af8d91a9045890"
-            ],
-            "version": "==2019.8.19"
-        },
         "requests": {
             "hashes": [
                 "sha256:11e007a8a2aa0323f5a921e9e6a2d7e4e67d9877e85773fba9ba6419025cbeb4",
                 "sha256:9cf5292fcd0f598c671cfc1e0d7d1a7f13bb8085e9a590f48c010551dc6c4b31"
             ],
+            "index": "pypi",
             "version": "==2.22.0"
         },
         "requests-toolbelt": {
@@ -644,30 +588,12 @@
             ],
             "version": "==0.9.1"
         },
-        "s3transfer": {
-            "hashes": [
-                "sha256:6efc926738a3cd576c2a79725fed9afde92378aa5c6a957e3af010cb019fac9d",
-                "sha256:b780f2411b824cb541dbcd2c713d0cb61c7d1bcadae204cdddda2b35cef493ba"
-            ],
-            "version": "==0.2.1"
-        },
-        "serverlessrepo": {
-            "hashes": [
-                "sha256:0c340d0e4437b5043eed2f2aafcb8fd6b16ab3d62ace19e70186542f4f7ac0f5",
-                "sha256:7b58bd86f4ef1d0189fdaee17b7a322c59ef5bbf5373a3d2ceaf440886e35236"
-            ],
-            "version": "==0.1.9"
-        },
->>>>>>> c598a11c
         "six": {
             "hashes": [
                 "sha256:3350809f0555b11f552448330d0b52d5f24c91a322ea4a15ef22629740f3761c",
                 "sha256:d16a0141ec1a18405cd4ce8b4613101da75da0e9a7aec5bdd4fa804d0e0eba73"
             ],
-<<<<<<< HEAD
             "version": "==1.12.0"
-=======
-            "version": "==1.11.0"
         },
         "toml": {
             "hashes": [
@@ -690,14 +616,6 @@
             ],
             "version": "==2.0.0"
         },
-        "tzlocal": {
-            "hashes": [
-                "sha256:11c9f16e0a633b4b60e1eede97d8a46340d042e67b670b290ca526576e039048",
-                "sha256:949b9dd5ba4be17190a80c0268167d7e6c92c62b30026cf9764caf3e308e5590"
-            ],
-            "version": "==2.0.0"
->>>>>>> c598a11c
-        },
         "urllib3": {
             "hashes": [
                 "sha256:3de946ffbed6e6746608990594d08faac602528ac7015ac28d33cee6a45b7398",
@@ -713,8 +631,6 @@
             ],
             "version": "==0.1.7"
         },
-<<<<<<< HEAD
-=======
         "webencodings": {
             "hashes": [
                 "sha256:a0af1213f3c2226497a97e2b3aa01a7e4bee4f403f95be16fc9acd2947514a78",
@@ -722,33 +638,12 @@
             ],
             "version": "==0.5.1"
         },
-        "websocket-client": {
-            "hashes": [
-                "sha256:1151d5fb3a62dc129164292e1227655e4bbc5dd5340a5165dfae61128ec50aa9",
-                "sha256:1fd5520878b68b84b5748bb30e592b10d0a91529d5383f74f4964e72b297fd3a"
-            ],
-            "version": "==0.56.0"
-        },
-        "werkzeug": {
-            "hashes": [
-                "sha256:7280924747b5733b246fe23972186c6b348f9ae29724135a6dfc1e53cea433e7",
-                "sha256:e5f4a1f98b52b18a93da705a7458e55afb26f32bff83ff5d19189f92462d65c4"
-            ],
-            "version": "==0.16.0"
-        },
         "wheel": {
             "hashes": [
                 "sha256:10c9da68765315ed98850f8e048347c3eb06dd81822dc2ab1d4fde9dc9702646",
                 "sha256:f4da1763d3becf2e2cd92a14a7c920f0f00eca30fdde9ea992c836685b9faf28"
             ],
             "version": "==0.33.6"
-        },
-        "whichcraft": {
-            "hashes": [
-                "sha256:acdbb91b63d6a15efbd6430d1d7b2d36e44a71697e93e19b7ded477afd9fce87",
-                "sha256:deda9266fbb22b8c64fd3ee45c050d61139cd87419765f588e37c8d23e236dd9"
-            ],
-            "version": "==0.6.1"
         },
         "zest-releaser": {
             "extras": [
@@ -760,7 +655,6 @@
             "index": "pypi",
             "version": "==6.19.0"
         },
->>>>>>> c598a11c
         "zipp": {
             "hashes": [
                 "sha256:3718b1cbcd963c7d4c5511a8240812904164b7f381b647143a89d3b98f9bcd8e",

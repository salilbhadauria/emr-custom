# EMR Launch
<<<<<<< HEAD
A library to simplify the definition and managment of Amazon EMR Fleets.

See the __docs/__!

And the __examples/__...

=======
>>>>>>> 81e8a77b

## Usage
This library is acts as a plugin to the [AWS CDK](https://aws.amazon.com/cdk/) providing additional L2 Constructs. 
To avoid circular references with CDK dependencies, this package will not install CDK and Boto3. Instead it expects 
these packages to already be installed. 

It is recommended that a Python3 `venv` be used for all CDK builds and deployments.

To get up and running quickly:

1. Install the [CDK CLI](https://docs.aws.amazon.com/cdk/latest/guide/getting_started.html)
   ```bash
   npm install -g aws-cdk
   ```

2. Use your mechanism of choice to create and activate a Python3 `venv`:
   ```bash
   python3 -m venv .env
   source .env/bin/activate
   ```

3. Install the CDK and Boto3 minimum requirements:
   ```bash
   pip install -r requirements.txt
   ```

4. Install `aws-emr-launch` package (package is currently installed from a `wheel` file):
   ```bash
   pip install aws-emr-launch
   ```


## Development
Follow Step 1 - 3 above to configure an environment and install requirements

### Install development requirements
After activating your `venv`:
```bash
pip install -r requirements-dev.txt
```

#### Installing New Layer Packages
The following will install the Lambda Layer packages 
1. Update the `requirements-lambda-layer.txt` adding the new package(s)
2. Install new package(s): `pip install -r requirements-lambda-layer.txt --target=aws_emr_launch/lambda_sources/layers/emr_config_utils/python/lib/python3.7/site-packages/`
   - This will skip upgrades of previously installed packages

#### Updating Lambda Layer Packages
To Update the Lambda Layer packages it is recommended that you first delete the entire layer contents to eliminate bloat.
1. Remove packages: `rm -fr aws_emr_launch/lambda_sources/layers/emr_config_utils/*`
2. Update the `requirements-lambda-layer.txt`
3. Reinstall packages: `pip install -r requirements-lambda-layer.txt --target=aws_emr_launch/lambda_sources/layers/emr_config_utils/python/lib/python3.7/site-packages/`


### Testing
To run the test suite (from within the `venv`):
```bash
pytest
```

#### After running tests
View test coverage reports by opening `htmlcov/index.html` in your web browser.

#### To write a test
* start a file named test_[the module you want to test].py
* import the module you want to test at the top of the file
* write test case functions that match either `test_*` or `*_test`

For more information refer to [pytest docs](https://docs.pytest.org/en/latest/getting-started.html)<|MERGE_RESOLUTION|>--- conflicted
+++ resolved
@@ -1,13 +1,9 @@
 # EMR Launch
-<<<<<<< HEAD
-A library to simplify the definition and managment of Amazon EMR Fleets.
+A library to simplify the definition and management of Amazon EMR Fleets.
 
 See the __docs/__!
 
 And the __examples/__...
-
-=======
->>>>>>> 81e8a77b
 
 ## Usage
 This library is acts as a plugin to the [AWS CDK](https://aws.amazon.com/cdk/) providing additional L2 Constructs. 
